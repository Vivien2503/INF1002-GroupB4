--- conflicted
+++ resolved
@@ -1,9 +1,6 @@
 #!/usr/bin/env python3
 # Visualisation.py
-<<<<<<< HEAD
 '''Visualization helpers for financial time series.'''
-=======
-'''Visualization helpers for financial time series.
 
 This module contains functions to fetch price history and produce plots:
 - plot_sma: saves a chart of Close price with a simple moving average (SMA).
@@ -12,7 +9,6 @@
 
 The scripts use yfinance to fetch data and matplotlib for plotting.
 '''
->>>>>>> 50c963be
 import matplotlib
 try:
     matplotlib.use("TkAgg")  
