import yfinance as yf
import matplotlib.pyplot as plt
<<<<<<< HEAD
=======
import pandas as pd
import numpy as np
>>>>>>> 70762968

# Download SPY data
SPY = yf.Ticker("SPY")
data = SPY.history(period="max")

<<<<<<< HEAD
# Filter data by year
year = 2024
data_year = data[data.index.year == year]
close = data_year["Close"].values
=======
# Filter data by year range
start_year = 2022
end_year = 2025
data_filtered = data[(data.index.year >= start_year) & (data.index.year <= end_year)]
close = data_filtered["Close"].values

print(f"Analyzing SPY data from {start_year} to {end_year}")
print(f"Total trading days: {len(data_filtered)}")
>>>>>>> 70762968

# 1. Simple Moving Average (SMA)
def compute_sma(series, window):
    return series.rolling(window=window).mean()

<<<<<<< HEAD
window_size = 5  # Example window size
sma = compute_sma(data_year["Close"], window_size)
print(f"\n{window_size}-Day SMA for {year} (first 10):\n", sma.head(10))

# 2. Upward and Downward Runs
up_runs = []
down_runs = []
current_run = 0
current_dir = None
for i in range(1, len(close)):
    if close[i] > close[i-1]:
        if current_dir == "up":
            current_run += 1
        else:
            if current_dir == "down" and current_run > 0:
                down_runs.append(current_run)
            current_dir = "up"
            current_run = 1
    elif close[i] < close[i-1]:
        if current_dir == "down":
            current_run += 1
        else:
            if current_dir == "up" and current_run > 0:
                up_runs.append(current_run)
            current_dir = "down"
            current_run = 1
    else:
        if current_dir == "up" and current_run > 0:
            up_runs.append(current_run)
        elif current_dir == "down" and current_run > 0:
            down_runs.append(current_run)
        current_dir = None
        current_run = 0
# Add last run
if current_dir == "up" and current_run > 0:
    up_runs.append(current_run)
elif current_dir == "down" and current_run > 0:
    down_runs.append(current_run)
print(f"\nUpward runs: {len(up_runs)}, Longest: {max(up_runs) if up_runs else 0}")
print(f"Downward runs: {len(down_runs)}, Longest: {max(down_runs) if down_runs else 0}")

# Bar chart of run lengths
plt.figure(figsize=(10,5))
plt.bar(range(len(up_runs)), up_runs, color='green', label='Upward Runs')
plt.bar(range(len(down_runs)), down_runs, color='red', label='Downward Runs', alpha=0.6)
plt.title(f'Upward/Downward Run Lengths ({year})')
plt.xlabel('Run Number')
plt.ylabel('Run Length')
plt.legend()
plt.tight_layout()
plt.show()

=======
window_size = 5
sma = compute_sma(data_filtered["Close"], window_size)
print(f"\n{window_size}-Day SMA (first 10 values):")
print(sma.head(10))

# --- streak analysis functions unchanged ---
def calculate_streaks(prices):
    if len(prices) < 2:
        return [], [], []
    up_streaks, down_streaks, streak_info = [], [], []
    current_streak = 0
    current_direction = None
    streak_start_idx = 0
    for i in range(1, len(prices)):
        if prices[i] > prices[i-1]:  # Up
            if current_direction == "up":
                current_streak += 1
            else:
                if current_direction == "down" and current_streak > 0:
                    down_streaks.append(current_streak)
                    end_date = data_filtered.index[i-1]
                    streak_info.append((
                        data_filtered.index[streak_start_idx],
                        end_date, current_streak, "down",
                        prices[streak_start_idx], prices[i-1]
                    ))
                current_direction = "up"
                current_streak = 1
                streak_start_idx = i-1
        elif prices[i] < prices[i-1]:  # Down
            if current_direction == "down":
                current_streak += 1
            else:
                if current_direction == "up" and current_streak > 0:
                    up_streaks.append(current_streak)
                    end_date = data_filtered.index[i-1]
                    streak_info.append((
                        data_filtered.index[streak_start_idx],
                        end_date, current_streak, "up",
                        prices[streak_start_idx], prices[i-1]
                    ))
                current_direction = "down"
                current_streak = 1
                streak_start_idx = i-1
    # Final streak
    if current_direction == "up" and current_streak > 0:
        up_streaks.append(current_streak)
        streak_info.append((
            data_filtered.index[streak_start_idx],
            data_filtered.index[-1], current_streak, "up",
            prices[streak_start_idx], prices[-1]
        ))
    elif current_direction == "down" and current_streak > 0:
        down_streaks.append(current_streak)
        streak_info.append((
            data_filtered.index[streak_start_idx],
            data_filtered.index[-1], current_streak, "down",
            prices[streak_start_idx], prices[-1]
        ))
    return up_streaks, down_streaks, streak_info

up_streaks, down_streaks, streak_details = calculate_streaks(close)
print(f"\n=== STREAK ANALYSIS ===")
print(f"Total upward streaks: {len(up_streaks)}")
print(f"Total downward streaks: {len(down_streaks)}")
print(f"Longest upward streak: {max(up_streaks) if up_streaks else 0} days")
print(f"Longest downward streak: {max(down_streaks) if down_streaks else 0} days")
print(f"Average upward streak length: {np.mean(up_streaks):.2f} days" if up_streaks else "No upward streaks")
print(f"Average downward streak length: {np.mean(down_streaks):.2f} days" if down_streaks else "No downward streaks")

def find_longest_streaks(streak_details, direction, n=3):
    filtered_streaks = [s for s in streak_details if s[3] == direction]
    return sorted(filtered_streaks, key=lambda x: x[2], reverse=True)[:n]

print(f"\n=== TOP 3 LONGEST UPWARD STREAKS ===")
for i, (start_date, end_date, length, _, start_price, end_price) in enumerate(find_longest_streaks(streak_details, "up", 3), 1):
    gain = ((end_price - start_price) / start_price) * 100
    print(f"{i}. {length} days: {start_date.date()} → {end_date.date()} | Gain: {gain:.2f}%")

print(f"\n=== TOP 3 LONGEST DOWNWARD STREAKS ===")
for i, (start_date, end_date, length, _, start_price, end_price) in enumerate(find_longest_streaks(streak_details, "down", 3), 1):
    loss = ((end_price - start_price) / start_price) * 100
    print(f"{i}. {length} days: {start_date.date()} → {end_date.date()} | Loss: {loss:.2f}%")

# (plots, daily returns, max profit code unchanged for brevity)

# --- interactive recommendation functions ---
def get_recommendation(target_date_str, data, sma_window=20, lookback_days=5, lookahead_days=10):
    try:
        target_date = pd.to_datetime(target_date_str).tz_localize('UTC')
    except:
        return "Invalid date format. Please use 'YYYY-MM-DD' format."
    if target_date not in data.index:
        closest_date = min(data.index, key=lambda x: abs(x - target_date))
        if abs((closest_date - target_date).days) > 7:
            return f"Date {target_date_str} is too far from available data. Closest date is {closest_date.date()}"
        target_date = closest_date
        print(f"Using closest available date: {target_date.date()}")
    try:
        target_idx = data.index.get_loc(target_date)
    except:
        return "Date not found in data range."
    if target_idx < max(sma_window, lookback_days):
        return f"Not enough historical data for analysis. Need at least {max(sma_window, lookback_days)} days before the target date."
    target_price = data['Close'].iloc[target_idx]
    analysis = {
        'date': target_date.date(),
        'price': target_price,
        'signals': [],
        'score': 0,
        'confidence': 0
    }
    sma = data['Close'].rolling(window=sma_window).mean()
    target_sma = sma.iloc[target_idx]
    if target_price > target_sma * 1.02:
        analysis['signals'].append(f"Price (${target_price:.2f}) is {((target_price/target_sma-1)*100):.1f}% above {sma_window}-day SMA (${target_sma:.2f}) - OVERBOUGHT signal")
        analysis['score'] -= 2
    elif target_price < target_sma * 0.98:
        analysis['signals'].append(f"Price (${target_price:.2f}) is {((target_sma/target_price-1)*100):.1f}% below {sma_window}-day SMA (${target_sma:.2f}) - OVERSOLD signal")
        analysis['score'] += 2
    else:
        analysis['signals'].append(f"Price (${target_price:.2f}) is near {sma_window}-day SMA (${target_sma:.2f}) - NEUTRAL")
    lookback_start = target_idx - lookback_days
    recent_prices = data['Close'].iloc[lookback_start:target_idx+1]
    if len(recent_prices) > 1:
        trend_slope = np.polyfit(range(len(recent_prices)), recent_prices.values, 1)[0]
        if trend_slope > 0:
            analysis['signals'].append(f"Recent {lookback_days}-day trend: UPWARD (${trend_slope:.2f}/day)")
            analysis['score'] -= 1
        else:
            analysis['signals'].append(f"Recent {lookback_days}-day trend: DOWNWARD (${trend_slope:.2f}/day)")
            analysis['score'] += 1
    recent_data = data.iloc[max(0, target_idx-30):target_idx+1]
    recent_high = recent_data['High'].max()
    recent_low = recent_data['Low'].min()
    price_position = (target_price - recent_low) / (recent_high - recent_low)
    if price_position > 0.8:
        analysis['signals'].append(f"Price near 30-day high (${recent_high:.2f}) - potential RESISTANCE")
        analysis['score'] -= 1
    elif price_position < 0.2:
        analysis['signals'].append(f"Price near 30-day low (${recent_low:.2f}) - potential SUPPORT")
        analysis['score'] += 1
    else:
        analysis['signals'].append(f"Price in middle of 30-day range (${recent_low:.2f} - ${recent_high:.2f})")
    if 'Volume' in data.columns:
        avg_volume = data['Volume'].rolling(window=20).mean().iloc[target_idx]
        current_volume = data['Volume'].iloc[target_idx]
        if current_volume > avg_volume * 1.5:
            analysis['signals'].append("High volume day - increased conviction in price move")
            analysis['confidence'] += 1
        elif current_volume < avg_volume * 0.5:
            analysis['signals'].append("Low volume day - less conviction in price move")
            analysis['confidence'] -= 1
    future_validation = ""
    if target_idx + lookahead_days < len(data):
        future_prices = data['Close'].iloc[target_idx:target_idx+lookahead_days+1]
        future_return = (future_prices.iloc[-1] - target_price) / target_price * 100
        if future_return > 2:
            future_validation = f"✓ HINDSIGHT: Price rose {future_return:.1f}% in next {lookahead_days} days - was good BUY"
        elif future_return < -2:
            future_validation = f"✗ HINDSIGHT: Price fell {future_return:.1f}% in next {lookahead_days} days - was good SELL"
        else:
            future_validation = f"→ HINDSIGHT: Price moved {future_return:.1f}% in next {lookahead_days} days - was NEUTRAL"
    if analysis['score'] >= 2:
        recommendation = "🟢 BUY SIGNAL - Multiple indicators suggest good buying opportunity"
    elif analysis['score'] <= -2:
        recommendation = "🔴 SELL SIGNAL - Multiple indicators suggest selling or avoiding"
    elif analysis['score'] == 1:
        recommendation = "🟡 WEAK BUY - Some positive indicators"
    elif analysis['score'] == -1:
        recommendation = "🟡 WEAK SELL - Some negative indicators"
    else:
        recommendation = "⚪ NEUTRAL - Mixed or weak signals"
    confidence_level = "High" if abs(analysis['score']) >= 3 else "Medium" if abs(analysis['score']) >= 2 else "Low"
    return {
        'recommendation': recommendation,
        'confidence': confidence_level,
        'score': analysis['score'],
        'signals': analysis['signals'],
        'future_validation': future_validation,
        'price': target_price,
        'date': analysis['date']
    }

def interactive_date_analysis():
    print("\n" + "="*60)
    print("INTERACTIVE BUY/SELL RECOMMENDATION SYSTEM")
    print("="*60)
    print(f"Available data range: {data_filtered.index[0].date()} to {data_filtered.index[-1].date()}")
    print("Enter 'quit' to exit")
    while True:
        user_input = input("\nEnter a date (YYYY-MM-DD): ").strip()
        if user_input.lower() in ['quit', 'exit', 'q']:
            print("Exiting interactive mode.")
            break
        result = get_recommendation(user_input, data_filtered)
        if isinstance(result, str):
            print(f"\nError: {result}")
            continue
        if not isinstance(result, dict):
            print("\nError: Analysis result is not a dictionary.")
            continue
        if 'date' not in result:
            print("\nError: Analysis result is missing the 'date' key.")
            continue
        print(f"\n📊 ANALYSIS FOR {result['date']}")
        print(f"💰 Price: ${result.get('price', float('nan')):.2f}")
        print(f"📈 {result.get('recommendation', 'N/A')}")
        print(f"🎯 Confidence: {result.get('confidence', 'N/A')} (Score: {result.get('score', 'N/A')})")
        print("\n📋 Analysis Details:")
        for i, signal in enumerate(result.get('signals', []), 1):
            print(f"  {i}. {signal}")
        if result.get('future_validation'):
            print(f"\n{result['future_validation']}")
        print("-" * 50)

# === AUTO-START INTERACTIVE MODE ===
if __name__ == "__main__":
    # Immediately start the interactive prompt when the script runs
    interactive_date_analysis()
>>>>>>> 70762968
<|MERGE_RESOLUTION|>--- conflicted
+++ resolved
@@ -1,21 +1,12 @@
 import yfinance as yf
 import matplotlib.pyplot as plt
-<<<<<<< HEAD
-=======
 import pandas as pd
 import numpy as np
->>>>>>> 70762968
 
 # Download SPY data
 SPY = yf.Ticker("SPY")
 data = SPY.history(period="max")
 
-<<<<<<< HEAD
-# Filter data by year
-year = 2024
-data_year = data[data.index.year == year]
-close = data_year["Close"].values
-=======
 # Filter data by year range
 start_year = 2022
 end_year = 2025
@@ -24,72 +15,17 @@
 
 print(f"Analyzing SPY data from {start_year} to {end_year}")
 print(f"Total trading days: {len(data_filtered)}")
->>>>>>> 70762968
 
 # 1. Simple Moving Average (SMA)
 def compute_sma(series, window):
     return series.rolling(window=window).mean()
 
-<<<<<<< HEAD
-window_size = 5  # Example window size
-sma = compute_sma(data_year["Close"], window_size)
-print(f"\n{window_size}-Day SMA for {year} (first 10):\n", sma.head(10))
-
-# 2. Upward and Downward Runs
-up_runs = []
-down_runs = []
-current_run = 0
-current_dir = None
-for i in range(1, len(close)):
-    if close[i] > close[i-1]:
-        if current_dir == "up":
-            current_run += 1
-        else:
-            if current_dir == "down" and current_run > 0:
-                down_runs.append(current_run)
-            current_dir = "up"
-            current_run = 1
-    elif close[i] < close[i-1]:
-        if current_dir == "down":
-            current_run += 1
-        else:
-            if current_dir == "up" and current_run > 0:
-                up_runs.append(current_run)
-            current_dir = "down"
-            current_run = 1
-    else:
-        if current_dir == "up" and current_run > 0:
-            up_runs.append(current_run)
-        elif current_dir == "down" and current_run > 0:
-            down_runs.append(current_run)
-        current_dir = None
-        current_run = 0
-# Add last run
-if current_dir == "up" and current_run > 0:
-    up_runs.append(current_run)
-elif current_dir == "down" and current_run > 0:
-    down_runs.append(current_run)
-print(f"\nUpward runs: {len(up_runs)}, Longest: {max(up_runs) if up_runs else 0}")
-print(f"Downward runs: {len(down_runs)}, Longest: {max(down_runs) if down_runs else 0}")
-
-# Bar chart of run lengths
-plt.figure(figsize=(10,5))
-plt.bar(range(len(up_runs)), up_runs, color='green', label='Upward Runs')
-plt.bar(range(len(down_runs)), down_runs, color='red', label='Downward Runs', alpha=0.6)
-plt.title(f'Upward/Downward Run Lengths ({year})')
-plt.xlabel('Run Number')
-plt.ylabel('Run Length')
-plt.legend()
-plt.tight_layout()
-plt.show()
-
-=======
 window_size = 5
 sma = compute_sma(data_filtered["Close"], window_size)
 print(f"\n{window_size}-Day SMA (first 10 values):")
 print(sma.head(10))
 
-# --- streak analysis functions unchanged ---
+# --- streak analysis functions ---
 def calculate_streaks(prices):
     if len(prices) < 2:
         return [], [], []
@@ -167,8 +103,6 @@
 for i, (start_date, end_date, length, _, start_price, end_price) in enumerate(find_longest_streaks(streak_details, "down", 3), 1):
     loss = ((end_price - start_price) / start_price) * 100
     print(f"{i}. {length} days: {start_date.date()} → {end_date.date()} | Loss: {loss:.2f}%")
-
-# (plots, daily returns, max profit code unchanged for brevity)
 
 # --- interactive recommendation functions ---
 def get_recommendation(target_date_str, data, sma_window=20, lookback_days=5, lookahead_days=10):
@@ -303,5 +237,4 @@
 # === AUTO-START INTERACTIVE MODE ===
 if __name__ == "__main__":
     # Immediately start the interactive prompt when the script runs
-    interactive_date_analysis()
->>>>>>> 70762968
+    interactive_date_analysis()