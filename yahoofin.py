import os, sys, platform, subprocess, webbrowser
import matplotlib
try:
    matplotlib.use("TkAgg")  
except Exception as e:
    print("Could not set GUI backend (TkAgg):", e)
if sys.platform.startswith("linux") and not os.environ.get("DISPLAY"):
    print("Warning: no DISPLAY detected; GUI windows may not open (headless).")

import matplotlib.pyplot as plt
<<<<<<< HEAD
import matplotlib.dates as mdates
import numpy as np
import pandas as pd
import yfinance as yf
from pathlib import Path

SHOW_PLOTS = True  

def open_file(path: str):
    try:
        if platform.system() == "Windows":
            os.startfile(path)  
        elif platform.system() == "Darwin":
            subprocess.run(["open", path], check=False)
        else:
            subprocess.run(["xdg-open", path], check=False)
    except Exception:
        webbrowser.open(f"file://{os.path.abspath(path)}")


def get_data(ticker="SPY", start="2023-01-01", end=None):
    return yf.Ticker(ticker).history(start=start, end=end, auto_adjust=False)

def filter_years(df: pd.DataFrame, years=(2023, 2024)) -> pd.DataFrame:
    return df[df.index.year.isin(years)].copy()

def calculate_sma(df: pd.DataFrame, window=5) -> pd.Series:
    return df["Close"].rolling(window=window).mean()


def compute_runs(close_values: np.ndarray):
    up_runs, down_runs = [], []
    current_run = 0
    current_dir = None
    start_index = 0

    for i in range(1, len(close_values)):
        if close_values[i] > close_values[i-1]:
            if current_dir == "up":
                current_run += 1
            else:
                if current_dir == "down" and current_run > 0:
                    down_runs.append({"start": start_index, "length": current_run})
                current_dir = "up"
                current_run = 1
                start_index = i - 1
        elif close_values[i] < close_values[i-1]:
            if current_dir == "down":
                current_run += 1
            else:
                if current_dir == "up" and current_run > 0:
                    up_runs.append({"start": start_index, "length": current_run})
                current_dir = "down"
                current_run = 1
                start_index = i - 1
        else:
            if current_dir == "up" and current_run > 0:
                up_runs.append({"start": start_index, "length": current_run})
            elif current_dir == "down" and current_run > 0:
                down_runs.append({"start": start_index, "length": current_run})
            current_dir = None
            current_run = 0

    if current_run > 0:
        if current_dir == "up":
            up_runs.append({"start": start_index, "length": current_run})
        elif current_dir == "down":
            down_runs.append({"start": start_index, "length": current_run})

    return up_runs, down_runs

def summarize_runs(close_vals: np.ndarray):
    up_runs, down_runs = compute_runs(close_vals)
    up_count, down_count = len(up_runs), len(down_runs)
    longest_up = max(up_runs, key=lambda r: r["length"]) if up_runs else None
    longest_down = max(down_runs, key=lambda r: r["length"]) if down_runs else None
    return {
        "up_runs": up_runs, "down_runs": down_runs,
        "up_count": up_count, "down_count": down_count,
        "longest_up": longest_up, "longest_down": longest_down
    }

def daily_returns(df_yr: pd.DataFrame):
    builtin = df_yr["Close"].pct_change()
    Pt = df_yr["Close"].to_numpy()
    manual = np.full_like(Pt, fill_value=np.nan, dtype=float)
    manual[1:] = (Pt[1:] - Pt[:-1]) / Pt[:-1]
    return builtin, manual

def max_profit_multiple(prices: np.ndarray) -> float:
    return float(np.maximum(prices[1:] - prices[:-1], 0).sum())

def best_time_to_buy_sell(prices: np.ndarray):
    n, i = len(prices), 0
    tx = []
    while i < n - 1:
        while i < n - 1 and prices[i+1] <= prices[i]:
            i += 1
        if i == n - 1:
            break
        buy = i
        i += 1
        while i < n and (i == n - 1 or prices[i] >= prices[i-1]):
            if i == n - 1 or prices[i+1] < prices[i]:
                sell = i
                tx.append((buy, sell))
                break
            i += 1
    return tx

def plot_year_with_runs(df_year: pd.DataFrame, outdir=Path("static"), ticker="SPY"):
    from matplotlib import patheffects as pe

    outdir.mkdir(parents=True, exist_ok=True)
    close = df_year["Close"].to_numpy()
    up_runs, down_runs = compute_runs(close)

    colors = []
    for i in range(1, len(close)):
        if close[i] > close[i-1]:
            colors.append("green")
        elif close[i] < close[i-1]:
            colors.append("red")
        else:
            colors.append("gray")

    fig, ax = plt.subplots(figsize=(12, 6))
    ax.plot(df_year.index, close, color="black", linewidth=1, label="Close", alpha=0.9)

    for i in range(1, len(close)):
        ax.plot(df_year.index[i-1:i+1], close[i-1:i+1],
                color=colors[i-1], linewidth=1.5, alpha=0.8)

    def bold_line(x, y, color, label):
        line, = ax.plot(x, y, color=color, linewidth=4.5, alpha=1.0, zorder=5, label=label)
        line.set_path_effects([
            pe.Stroke(linewidth=7.5, foreground="white", alpha=0.9),
            pe.Normal()
        ])
        return line

    if up_runs:
        up_run = max(up_runs, key=lambda r: r["length"])
        s, e = up_run["start"], up_run["start"] + up_run["length"]
        bold_line(df_year.index[s:e+1], close[s:e+1], "green",
                  f"Longest Up ({up_run['length']} days)")
        ax.text(df_year.index[e], close[e],
                f"Longest Up ({up_run['length']}d)",
                color="green", fontsize=10, fontweight="bold",
                ha="left", va="bottom",
                path_effects=[pe.Stroke(linewidth=3, foreground="white"), pe.Normal()])

    if down_runs:
        down_run = max(down_runs, key=lambda r: r["length"])
        s, e = down_run["start"], down_run["start"] + down_run["length"]
        bold_line(df_year.index[s:e+1], close[s:e+1], "red",
                  f"Longest Down ({down_run['length']} days)")
        ax.text(df_year.index[e], close[e],
                f"Longest Down ({down_run['length']}d)",
                color="red", fontsize=10, fontweight="bold",
                ha="left", va="top",
                path_effects=[pe.Stroke(linewidth=3, foreground="white"), pe.Normal()])

    year = df_year.index[0].year
    ax.set_title(f"{ticker} Closing Price with Up/Down Runs ({year})")
    ax.set_xlabel("Date")
    ax.set_ylabel("Price")
    ax.legend(frameon=True)
    ax.xaxis.set_major_locator(mdates.MonthLocator())
    ax.xaxis.set_major_formatter(mdates.DateFormatter("%b %Y"))
    plt.xticks(rotation=45)
    plt.tight_layout()

    out_path = outdir / f"{ticker}_{year}_runs.png"
    plt.savefig(out_path, dpi=144)
    if SHOW_PLOTS:
        try:
            plt.show()
        except Exception as e:
            print("Could not show() GUI window:", e)
            open_file(str(out_path))
    plt.close(fig)
    return out_path

def plot_sma(df_year: pd.DataFrame, window=5, outdir=Path("static"), ticker="SPY"):
    outdir.mkdir(parents=True, exist_ok=True)
    sma = calculate_sma(df_year, window=window)

    fig, ax = plt.subplots(figsize=(12, 6))
    ax.plot(df_year.index, df_year["Close"], label="Close")
    ax.plot(df_year.index, sma, label=f"{window}-Day SMA", linestyle="--")
    year = df_year.index[0].year
    ax.set_title(f"{ticker} Close vs {window}-Day SMA ({year})")
    ax.set_xlabel("Date")
    ax.set_ylabel("Price")
    ax.legend()
    ax.xaxis.set_major_locator(mdates.MonthLocator())
    ax.xaxis.set_major_formatter(mdates.DateFormatter("%b %Y"))
    plt.xticks(rotation=45)
    plt.tight_layout()

    out_path = outdir / f"{ticker}_{year}_sma.png"
    plt.savefig(out_path, dpi=144)
    if SHOW_PLOTS:
        try:
            plt.show()
        except Exception as e:
            print("Could not show() GUI window:", e)
            open_file(str(out_path))
    plt.close(fig)
    return out_path


def main():
    ticker = "SPY"
    years = (2023, 2024)

    data = get_data(ticker=ticker, start="2023-01-01")
    data_years = filter_years(data, years)
    if data_years.empty:
        print(f"No data for {ticker} within {years}.")
        return

    print(f"Pulled {len(data)} rows; filtered to {len(data_years)} rows for years {years}")

    # Daily returns 
    builtin_ret, manual_ret = daily_returns(data_years)
    print("\nDaily returns (pandas head):")
    print(builtin_ret.head(10))
    print("\nDaily returns (manual head):")
    print(manual_ret[:10])

    # Up/Down runs summary 
    close_vals = data_years["Close"].to_numpy()
    runs = summarize_runs(close_vals)
    print(f"\nUpward runs: {runs['up_count']}")
    print(f"Downward runs: {runs['down_count']}")
    if runs["longest_up"]:
        lu = runs["longest_up"]
        print(f"Longest upward streak: {lu['length']} days (start idx {lu['start']})")
    else:
        print("Longest upward streak: N/A")
    if runs["longest_down"]:
        ld = runs["longest_down"]
        print(f"Longest downward streak: {ld['length']} days (start idx {ld['start']})")
    else:
        print("Longest downward streak: N/A")

    # Max profit & explicit transactions
    profit = max_profit_multiple(close_vals)
    print(f"\nMax profit (multiple transactions) for {years}: {profit:.2f}")
    tx = best_time_to_buy_sell(close_vals)
    if tx:
        for i, (b, s) in enumerate(tx, start=1):
            pnl = close_vals[s] - close_vals[b]
            print(f"Transaction {i}: Buy idx {b}, Sell idx {s}, Profit: {pnl:.2f}")
    else:
        print("No profitable transactions found.")

    # Average close
    avg_close = float(data_years["Close"].mean())
    print(f"\nAverage closing price for {ticker} in {years}: {avg_close:.2f}")

    # Per-year charts
    for yr in years:
        df_year = data[data.index.year == yr].copy()
        if df_year.empty:
            print(f"Warning: no data for {yr}")
            continue
        sma_path = plot_sma(df_year, window=5, ticker=ticker)
        runs_path = plot_year_with_runs(df_year, ticker=ticker)
        print(f"Saved: {sma_path}")
        print(f"Saved: {runs_path}")

if __name__ == "__main__":
    print("Matplotlib backend:", matplotlib.get_backend())
    main()
=======
import pandas as pd
import numpy as np

# Download SPY data
SPY = yf.Ticker("SPY")
data = SPY.history(period="max")

# Filter data by year range
start_year = 2022
end_year = 2025
data_filtered = data[(data.index.year >= start_year) & (data.index.year <= end_year)]
close = data_filtered["Close"].values

print(f"Analyzing SPY data from {start_year} to {end_year}")
print(f"Total trading days: {len(data_filtered)}")

# 1. Simple Moving Average (SMA)
def compute_sma(series, window):
    return series.rolling(window=window).mean()

window_size = 5
sma = compute_sma(data_filtered["Close"], window_size)
print(f"\n{window_size}-Day SMA (first 10 values):")
print(sma.head(10))

# --- streak analysis functions ---
def calculate_streaks(prices):
    if len(prices) < 2:
        return [], [], []
    up_streaks, down_streaks, streak_info = [], [], []
    current_streak = 0
    current_direction = None
    streak_start_idx = 0
    for i in range(1, len(prices)):
        if prices[i] > prices[i-1]:  # Up
            if current_direction == "up":
                current_streak += 1
            else:
                if current_direction == "down" and current_streak > 0:
                    down_streaks.append(current_streak)
                    end_date = data_filtered.index[i-1]
                    streak_info.append((
                        data_filtered.index[streak_start_idx],
                        end_date, current_streak, "down",
                        prices[streak_start_idx], prices[i-1]
                    ))
                current_direction = "up"
                current_streak = 1
                streak_start_idx = i-1
        elif prices[i] < prices[i-1]:  # Down
            if current_direction == "down":
                current_streak += 1
            else:
                if current_direction == "up" and current_streak > 0:
                    up_streaks.append(current_streak)
                    end_date = data_filtered.index[i-1]
                    streak_info.append((
                        data_filtered.index[streak_start_idx],
                        end_date, current_streak, "up",
                        prices[streak_start_idx], prices[i-1]
                    ))
                current_direction = "down"
                current_streak = 1
                streak_start_idx = i-1
    # Final streak
    if current_direction == "up" and current_streak > 0:
        up_streaks.append(current_streak)
        streak_info.append((
            data_filtered.index[streak_start_idx],
            data_filtered.index[-1], current_streak, "up",
            prices[streak_start_idx], prices[-1]
        ))
    elif current_direction == "down" and current_streak > 0:
        down_streaks.append(current_streak)
        streak_info.append((
            data_filtered.index[streak_start_idx],
            data_filtered.index[-1], current_streak, "down",
            prices[streak_start_idx], prices[-1]
        ))
    return up_streaks, down_streaks, streak_info

up_streaks, down_streaks, streak_details = calculate_streaks(close)
print(f"\n=== STREAK ANALYSIS ===")
print(f"Total upward streaks: {len(up_streaks)}")
print(f"Total downward streaks: {len(down_streaks)}")
print(f"Longest upward streak: {max(up_streaks) if up_streaks else 0} days")
print(f"Longest downward streak: {max(down_streaks) if down_streaks else 0} days")
print(f"Average upward streak length: {np.mean(up_streaks):.2f} days" if up_streaks else "No upward streaks")
print(f"Average downward streak length: {np.mean(down_streaks):.2f} days" if down_streaks else "No downward streaks")

def find_longest_streaks(streak_details, direction, n=3):
    filtered_streaks = [s for s in streak_details if s[3] == direction]
    return sorted(filtered_streaks, key=lambda x: x[2], reverse=True)[:n]

print(f"\n=== TOP 3 LONGEST UPWARD STREAKS ===")
for i, (start_date, end_date, length, _, start_price, end_price) in enumerate(find_longest_streaks(streak_details, "up", 3), 1):
    gain = ((end_price - start_price) / start_price) * 100
    print(f"{i}. {length} days: {start_date.date()} → {end_date.date()} | Gain: {gain:.2f}%")

print(f"\n=== TOP 3 LONGEST DOWNWARD STREAKS ===")
for i, (start_date, end_date, length, _, start_price, end_price) in enumerate(find_longest_streaks(streak_details, "down", 3), 1):
    loss = ((end_price - start_price) / start_price) * 100
    print(f"{i}. {length} days: {start_date.date()} → {end_date.date()} | Loss: {loss:.2f}%")

# --- interactive recommendation functions ---
def get_recommendation(target_date_str, data, sma_window=20, lookback_days=5, lookahead_days=10):
    try:
        target_date = pd.to_datetime(target_date_str).tz_localize('UTC')
    except:
        return "Invalid date format. Please use 'YYYY-MM-DD' format."
    if target_date not in data.index:
        closest_date = min(data.index, key=lambda x: abs(x - target_date))
        if abs((closest_date - target_date).days) > 7:
            return f"Date {target_date_str} is too far from available data. Closest date is {closest_date.date()}"
        target_date = closest_date
        print(f"Using closest available date: {target_date.date()}")
    try:
        target_idx = data.index.get_loc(target_date)
    except:
        return "Date not found in data range."
    if target_idx < max(sma_window, lookback_days):
        return f"Not enough historical data for analysis. Need at least {max(sma_window, lookback_days)} days before the target date."
    target_price = data['Close'].iloc[target_idx]
    analysis = {
        'date': target_date.date(),
        'price': target_price,
        'signals': [],
        'score': 0,
        'confidence': 0
    }
    sma = data['Close'].rolling(window=sma_window).mean()
    target_sma = sma.iloc[target_idx]
    if target_price > target_sma * 1.02:
        analysis['signals'].append(f"Price (${target_price:.2f}) is {((target_price/target_sma-1)*100):.1f}% above {sma_window}-day SMA (${target_sma:.2f}) - OVERBOUGHT signal")
        analysis['score'] -= 2
    elif target_price < target_sma * 0.98:
        analysis['signals'].append(f"Price (${target_price:.2f}) is {((target_sma/target_price-1)*100):.1f}% below {sma_window}-day SMA (${target_sma:.2f}) - OVERSOLD signal")
        analysis['score'] += 2
    else:
        analysis['signals'].append(f"Price (${target_price:.2f}) is near {sma_window}-day SMA (${target_sma:.2f}) - NEUTRAL")
    lookback_start = target_idx - lookback_days
    recent_prices = data['Close'].iloc[lookback_start:target_idx+1]
    if len(recent_prices) > 1:
        trend_slope = np.polyfit(range(len(recent_prices)), recent_prices.values, 1)[0]
        if trend_slope > 0:
            analysis['signals'].append(f"Recent {lookback_days}-day trend: UPWARD (${trend_slope:.2f}/day)")
            analysis['score'] -= 1
        else:
            analysis['signals'].append(f"Recent {lookback_days}-day trend: DOWNWARD (${trend_slope:.2f}/day)")
            analysis['score'] += 1
    recent_data = data.iloc[max(0, target_idx-30):target_idx+1]
    recent_high = recent_data['High'].max()
    recent_low = recent_data['Low'].min()
    price_position = (target_price - recent_low) / (recent_high - recent_low)
    if price_position > 0.8:
        analysis['signals'].append(f"Price near 30-day high (${recent_high:.2f}) - potential RESISTANCE")
        analysis['score'] -= 1
    elif price_position < 0.2:
        analysis['signals'].append(f"Price near 30-day low (${recent_low:.2f}) - potential SUPPORT")
        analysis['score'] += 1
    else:
        analysis['signals'].append(f"Price in middle of 30-day range (${recent_low:.2f} - ${recent_high:.2f})")
    if 'Volume' in data.columns:
        avg_volume = data['Volume'].rolling(window=20).mean().iloc[target_idx]
        current_volume = data['Volume'].iloc[target_idx]
        if current_volume > avg_volume * 1.5:
            analysis['signals'].append("High volume day - increased conviction in price move")
            analysis['confidence'] += 1
        elif current_volume < avg_volume * 0.5:
            analysis['signals'].append("Low volume day - less conviction in price move")
            analysis['confidence'] -= 1
    future_validation = ""
    if target_idx + lookahead_days < len(data):
        future_prices = data['Close'].iloc[target_idx:target_idx+lookahead_days+1]
        future_return = (future_prices.iloc[-1] - target_price) / target_price * 100
        if future_return > 2:
            future_validation = f"✓ HINDSIGHT: Price rose {future_return:.1f}% in next {lookahead_days} days - was good BUY"
        elif future_return < -2:
            future_validation = f"✗ HINDSIGHT: Price fell {future_return:.1f}% in next {lookahead_days} days - was good SELL"
        else:
            future_validation = f"→ HINDSIGHT: Price moved {future_return:.1f}% in next {lookahead_days} days - was NEUTRAL"
    if analysis['score'] >= 2:
        recommendation = "🟢 BUY SIGNAL - Multiple indicators suggest good buying opportunity"
    elif analysis['score'] <= -2:
        recommendation = "🔴 SELL SIGNAL - Multiple indicators suggest selling or avoiding"
    elif analysis['score'] == 1:
        recommendation = "🟡 WEAK BUY - Some positive indicators"
    elif analysis['score'] == -1:
        recommendation = "🟡 WEAK SELL - Some negative indicators"
    else:
        recommendation = "⚪ NEUTRAL - Mixed or weak signals"
    confidence_level = "High" if abs(analysis['score']) >= 3 else "Medium" if abs(analysis['score']) >= 2 else "Low"
    return {
        'recommendation': recommendation,
        'confidence': confidence_level,
        'score': analysis['score'],
        'signals': analysis['signals'],
        'future_validation': future_validation,
        'price': target_price,
        'date': analysis['date']
    }

def interactive_date_analysis():
    print("\n" + "="*60)
    print("INTERACTIVE BUY/SELL RECOMMENDATION SYSTEM")
    print("="*60)
    print(f"Available data range: {data_filtered.index[0].date()} to {data_filtered.index[-1].date()}")
    print("Enter 'quit' to exit")
    while True:
        user_input = input("\nEnter a date (YYYY-MM-DD): ").strip()
        if user_input.lower() in ['quit', 'exit', 'q']:
            print("Exiting interactive mode.")
            break
        result = get_recommendation(user_input, data_filtered)
        if isinstance(result, str):
            print(f"\nError: {result}")
            continue
        if not isinstance(result, dict):
            print("\nError: Analysis result is not a dictionary.")
            continue
        if 'date' not in result:
            print("\nError: Analysis result is missing the 'date' key.")
            continue
        print(f"\n📊 ANALYSIS FOR {result['date']}")
        print(f"💰 Price: ${result.get('price', float('nan')):.2f}")
        print(f"📈 {result.get('recommendation', 'N/A')}")
        print(f"🎯 Confidence: {result.get('confidence', 'N/A')} (Score: {result.get('score', 'N/A')})")
        print("\n📋 Analysis Details:")
        for i, signal in enumerate(result.get('signals', []), 1):
            print(f"  {i}. {signal}")
        if result.get('future_validation'):
            print(f"\n{result['future_validation']}")
        print("-" * 50)

# === AUTO-START INTERACTIVE MODE ===
if __name__ == "__main__":
    # Immediately start the interactive prompt when the script runs
    interactive_date_analysis()
>>>>>>> 072b07da
<|MERGE_RESOLUTION|>--- conflicted
+++ resolved
@@ -8,7 +8,6 @@
     print("Warning: no DISPLAY detected; GUI windows may not open (headless).")
 
 import matplotlib.pyplot as plt
-<<<<<<< HEAD
 import matplotlib.dates as mdates
 import numpy as np
 import pandas as pd
@@ -28,7 +27,6 @@
     except Exception:
         webbrowser.open(f"file://{os.path.abspath(path)}")
 
-
 def get_data(ticker="SPY", start="2023-01-01", end=None):
     return yf.Ticker(ticker).history(start=start, end=end, auto_adjust=False)
 
@@ -37,7 +35,6 @@
 
 def calculate_sma(df: pd.DataFrame, window=5) -> pd.Series:
     return df["Close"].rolling(window=window).mean()
-
 
 def compute_runs(close_values: np.ndarray):
     up_runs, down_runs = [], []
@@ -221,177 +218,38 @@
     plt.close(fig)
     return out_path
 
-
-def main():
-    ticker = "SPY"
-    years = (2023, 2024)
-
-    data = get_data(ticker=ticker, start="2023-01-01")
-    data_years = filter_years(data, years)
-    if data_years.empty:
-        print(f"No data for {ticker} within {years}.")
-        return
-
-    print(f"Pulled {len(data)} rows; filtered to {len(data_years)} rows for years {years}")
-
-    # Daily returns 
-    builtin_ret, manual_ret = daily_returns(data_years)
-    print("\nDaily returns (pandas head):")
-    print(builtin_ret.head(10))
-    print("\nDaily returns (manual head):")
-    print(manual_ret[:10])
-
-    # Up/Down runs summary 
-    close_vals = data_years["Close"].to_numpy()
-    runs = summarize_runs(close_vals)
-    print(f"\nUpward runs: {runs['up_count']}")
-    print(f"Downward runs: {runs['down_count']}")
-    if runs["longest_up"]:
-        lu = runs["longest_up"]
-        print(f"Longest upward streak: {lu['length']} days (start idx {lu['start']})")
-    else:
-        print("Longest upward streak: N/A")
-    if runs["longest_down"]:
-        ld = runs["longest_down"]
-        print(f"Longest downward streak: {ld['length']} days (start idx {ld['start']})")
-    else:
-        print("Longest downward streak: N/A")
-
-    # Max profit & explicit transactions
-    profit = max_profit_multiple(close_vals)
-    print(f"\nMax profit (multiple transactions) for {years}: {profit:.2f}")
-    tx = best_time_to_buy_sell(close_vals)
-    if tx:
-        for i, (b, s) in enumerate(tx, start=1):
-            pnl = close_vals[s] - close_vals[b]
-            print(f"Transaction {i}: Buy idx {b}, Sell idx {s}, Profit: {pnl:.2f}")
-    else:
-        print("No profitable transactions found.")
-
-    # Average close
-    avg_close = float(data_years["Close"].mean())
-    print(f"\nAverage closing price for {ticker} in {years}: {avg_close:.2f}")
-
-    # Per-year charts
-    for yr in years:
-        df_year = data[data.index.year == yr].copy()
-        if df_year.empty:
-            print(f"Warning: no data for {yr}")
+def interactive_date_analysis(data_filtered):
+    print("\n" + "="*60)
+    print("INTERACTIVE BUY/SELL RECOMMENDATION SYSTEM")
+    print("="*60)
+    print(f"Available data range: {data_filtered.index[0].date()} to {data_filtered.index[-1].date()}")
+    print("Enter 'quit' to exit")
+    while True:
+        user_input = input("\nEnter a date (YYYY-MM-DD): ").strip()
+        if user_input.lower() in ['quit', 'exit', 'q']:
+            print("Exiting interactive mode.")
+            break
+        result = get_recommendation(user_input, data_filtered)
+        if isinstance(result, str):
+            print(f"\nError: {result}")
             continue
-        sma_path = plot_sma(df_year, window=5, ticker=ticker)
-        runs_path = plot_year_with_runs(df_year, ticker=ticker)
-        print(f"Saved: {sma_path}")
-        print(f"Saved: {runs_path}")
-
-if __name__ == "__main__":
-    print("Matplotlib backend:", matplotlib.get_backend())
-    main()
-=======
-import pandas as pd
-import numpy as np
-
-# Download SPY data
-SPY = yf.Ticker("SPY")
-data = SPY.history(period="max")
-
-# Filter data by year range
-start_year = 2022
-end_year = 2025
-data_filtered = data[(data.index.year >= start_year) & (data.index.year <= end_year)]
-close = data_filtered["Close"].values
-
-print(f"Analyzing SPY data from {start_year} to {end_year}")
-print(f"Total trading days: {len(data_filtered)}")
-
-# 1. Simple Moving Average (SMA)
-def compute_sma(series, window):
-    return series.rolling(window=window).mean()
-
-window_size = 5
-sma = compute_sma(data_filtered["Close"], window_size)
-print(f"\n{window_size}-Day SMA (first 10 values):")
-print(sma.head(10))
-
-# --- streak analysis functions ---
-def calculate_streaks(prices):
-    if len(prices) < 2:
-        return [], [], []
-    up_streaks, down_streaks, streak_info = [], [], []
-    current_streak = 0
-    current_direction = None
-    streak_start_idx = 0
-    for i in range(1, len(prices)):
-        if prices[i] > prices[i-1]:  # Up
-            if current_direction == "up":
-                current_streak += 1
-            else:
-                if current_direction == "down" and current_streak > 0:
-                    down_streaks.append(current_streak)
-                    end_date = data_filtered.index[i-1]
-                    streak_info.append((
-                        data_filtered.index[streak_start_idx],
-                        end_date, current_streak, "down",
-                        prices[streak_start_idx], prices[i-1]
-                    ))
-                current_direction = "up"
-                current_streak = 1
-                streak_start_idx = i-1
-        elif prices[i] < prices[i-1]:  # Down
-            if current_direction == "down":
-                current_streak += 1
-            else:
-                if current_direction == "up" and current_streak > 0:
-                    up_streaks.append(current_streak)
-                    end_date = data_filtered.index[i-1]
-                    streak_info.append((
-                        data_filtered.index[streak_start_idx],
-                        end_date, current_streak, "up",
-                        prices[streak_start_idx], prices[i-1]
-                    ))
-                current_direction = "down"
-                current_streak = 1
-                streak_start_idx = i-1
-    # Final streak
-    if current_direction == "up" and current_streak > 0:
-        up_streaks.append(current_streak)
-        streak_info.append((
-            data_filtered.index[streak_start_idx],
-            data_filtered.index[-1], current_streak, "up",
-            prices[streak_start_idx], prices[-1]
-        ))
-    elif current_direction == "down" and current_streak > 0:
-        down_streaks.append(current_streak)
-        streak_info.append((
-            data_filtered.index[streak_start_idx],
-            data_filtered.index[-1], current_streak, "down",
-            prices[streak_start_idx], prices[-1]
-        ))
-    return up_streaks, down_streaks, streak_info
-
-up_streaks, down_streaks, streak_details = calculate_streaks(close)
-print(f"\n=== STREAK ANALYSIS ===")
-print(f"Total upward streaks: {len(up_streaks)}")
-print(f"Total downward streaks: {len(down_streaks)}")
-print(f"Longest upward streak: {max(up_streaks) if up_streaks else 0} days")
-print(f"Longest downward streak: {max(down_streaks) if down_streaks else 0} days")
-print(f"Average upward streak length: {np.mean(up_streaks):.2f} days" if up_streaks else "No upward streaks")
-print(f"Average downward streak length: {np.mean(down_streaks):.2f} days" if down_streaks else "No downward streaks")
-
-def find_longest_streaks(streak_details, direction, n=3):
-    filtered_streaks = [s for s in streak_details if s[3] == direction]
-    return sorted(filtered_streaks, key=lambda x: x[2], reverse=True)[:n]
-
-print(f"\n=== TOP 3 LONGEST UPWARD STREAKS ===")
-for i, (start_date, end_date, length, _, start_price, end_price) in enumerate(find_longest_streaks(streak_details, "up", 3), 1):
-    gain = ((end_price - start_price) / start_price) * 100
-    print(f"{i}. {length} days: {start_date.date()} → {end_date.date()} | Gain: {gain:.2f}%")
-
-print(f"\n=== TOP 3 LONGEST DOWNWARD STREAKS ===")
-for i, (start_date, end_date, length, _, start_price, end_price) in enumerate(find_longest_streaks(streak_details, "down", 3), 1):
-    loss = ((end_price - start_price) / start_price) * 100
-    print(f"{i}. {length} days: {start_date.date()} → {end_date.date()} | Loss: {loss:.2f}%")
-
-# --- interactive recommendation functions ---
+        if not isinstance(result, dict):
+            print("\nError: Analysis result is not a dictionary.")
+            continue
+        if 'date' not in result:
+            print("\nError: Analysis result is missing the 'date' key.")
+            continue
+        print(f"\n📊 ANALYSIS FOR {result['date']}")
+        print(f"💰 Price: ${result.get('price', float('nan')):.2f}")
+        print(f"📈 {result.get('recommendation', 'N/A')}")
+        print(f"🎯 Confidence: {result.get('confidence', 'N/A')} (Score: {result.get('score', 'N/A')})")
+        print("\n📋 Analysis Details:")
+        for i, signal in enumerate(result.get('signals', []), 1):
+            print(f"  {i}. {signal}")
+        if result.get('future_validation'):
+            print(f"\n{result['future_validation']}")
+        print("-" * 50)
+
 def get_recommendation(target_date_str, data, sma_window=20, lookback_days=5, lookahead_days=10):
     try:
         target_date = pd.to_datetime(target_date_str).tz_localize('UTC')
@@ -489,40 +347,70 @@
         'date': analysis['date']
     }
 
-def interactive_date_analysis():
-    print("\n" + "="*60)
-    print("INTERACTIVE BUY/SELL RECOMMENDATION SYSTEM")
-    print("="*60)
-    print(f"Available data range: {data_filtered.index[0].date()} to {data_filtered.index[-1].date()}")
-    print("Enter 'quit' to exit")
-    while True:
-        user_input = input("\nEnter a date (YYYY-MM-DD): ").strip()
-        if user_input.lower() in ['quit', 'exit', 'q']:
-            print("Exiting interactive mode.")
-            break
-        result = get_recommendation(user_input, data_filtered)
-        if isinstance(result, str):
-            print(f"\nError: {result}")
+def main():
+    ticker = "SPY"
+    years = (2023, 2024)
+
+    data = get_data(ticker=ticker, start="2023-01-01")
+    data_years = filter_years(data, years)
+    if data_years.empty:
+        print(f"No data for {ticker} within {years}.")
+        return
+
+    print(f"Pulled {len(data)} rows; filtered to {len(data_years)} rows for years {years}")
+
+    # Daily returns 
+    builtin_ret, manual_ret = daily_returns(data_years)
+    print("\nDaily returns (pandas head):")
+    print(builtin_ret.head(10))
+    print("\nDaily returns (manual head):")
+    print(manual_ret[:10])
+
+    # Up/Down runs summary 
+    close_vals = data_years["Close"].to_numpy()
+    runs = summarize_runs(close_vals)
+    print(f"\nUpward runs: {runs['up_count']}")
+    print(f"Downward runs: {runs['down_count']}")
+    if runs["longest_up"]:
+        lu = runs["longest_up"]
+        print(f"Longest upward streak: {lu['length']} days (start idx {lu['start']})")
+    else:
+        print("Longest upward streak: N/A")
+    if runs["longest_down"]:
+        ld = runs["longest_down"]
+        print(f"Longest downward streak: {ld['length']} days (start idx {ld['start']})")
+    else:
+        print("Longest downward streak: N/A")
+
+    # Max profit & explicit transactions
+    profit = max_profit_multiple(close_vals)
+    print(f"\nMax profit (multiple transactions) for {years}: {profit:.2f}")
+    tx = best_time_to_buy_sell(close_vals)
+    if tx:
+        for i, (b, s) in enumerate(tx, start=1):
+            pnl = close_vals[s] - close_vals[b]
+            print(f"Transaction {i}: Buy idx {b}, Sell idx {s}, Profit: {pnl:.2f}")
+    else:
+        print("No profitable transactions found.")
+
+    # Average close
+    avg_close = float(data_years["Close"].mean())
+    print(f"\nAverage closing price for {ticker} in {years}: {avg_close:.2f}")
+
+    # Per-year charts
+    for yr in years:
+        df_year = data[data.index.year == yr].copy()
+        if df_year.empty:
+            print(f"Warning: no data for {yr}")
             continue
-        if not isinstance(result, dict):
-            print("\nError: Analysis result is not a dictionary.")
-            continue
-        if 'date' not in result:
-            print("\nError: Analysis result is missing the 'date' key.")
-            continue
-        print(f"\n📊 ANALYSIS FOR {result['date']}")
-        print(f"💰 Price: ${result.get('price', float('nan')):.2f}")
-        print(f"📈 {result.get('recommendation', 'N/A')}")
-        print(f"🎯 Confidence: {result.get('confidence', 'N/A')} (Score: {result.get('score', 'N/A')})")
-        print("\n📋 Analysis Details:")
-        for i, signal in enumerate(result.get('signals', []), 1):
-            print(f"  {i}. {signal}")
-        if result.get('future_validation'):
-            print(f"\n{result['future_validation']}")
-        print("-" * 50)
-
-# === AUTO-START INTERACTIVE MODE ===
+        sma_path = plot_sma(df_year, window=5, ticker=ticker)
+        runs_path = plot_year_with_runs(df_year, ticker=ticker)
+        print(f"Saved: {sma_path}")
+        print(f"Saved: {runs_path}")
+
+    # Interactive recommendation system on data_years
+    interactive_date_analysis(data_years)
+
 if __name__ == "__main__":
-    # Immediately start the interactive prompt when the script runs
-    interactive_date_analysis()
->>>>>>> 072b07da
+    print("Matplotlib backend:", matplotlib.get_backend())
+    main()